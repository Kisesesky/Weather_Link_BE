--- conflicted
+++ resolved
@@ -3,16 +3,14 @@
 import { DbConfigService } from 'src/config/db/config.service';
 import 'dotenv/config';
 import { DataSource } from 'typeorm';
-<<<<<<< HEAD
-import { UserSubscriber } from './modules/users/subscribers/users.subscriber';
-=======
->>>>>>> 1a10a56a
-
 
 // entity, migration, subscriber 해당 위치에서 호출
 const entity = join(__dirname, '/**/*.entity{.ts,.js}');
 const migration = join(__dirname, './database/migrations/**/*{.ts,.js}');
-const subscriber = join(__dirname, '/modules/**/subscribers/*.subscriber.{ts,js}')
+const subscriber = join(
+  __dirname,
+  '/modules/**/subscribers/*.subscriber.{ts,js}',
+);
 const dbConfigService = new DbConfigService(new ConfigService());
 
 export const AppDataSource = new DataSource({
