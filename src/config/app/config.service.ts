--- conflicted
+++ resolved
@@ -18,16 +18,11 @@
     return this.configService.get<number>('app.port');
   }
 
-<<<<<<< HEAD
-  get frontendUrl() {
-    return this.configService.get<string>('app.frontendUrl')
-=======
   get jwtExpiresIn(): string {
     return this.configService.get<string>('app.jwtExpiresIn') || '30d';
   }
 
   get frontendUrl(): string {
     return this.configService.get<string>('app.frontendUrl') || '';
->>>>>>> 559cbf9b
   }
 }