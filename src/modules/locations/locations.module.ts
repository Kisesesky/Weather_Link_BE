import { Module } from '@nestjs/common';
import { TypeOrmModule } from '@nestjs/typeorm';
import { LocationsEntity } from './entities/location.entity';
import { LocationController } from './locations.controller';
import { LocationsService } from './service/locations.service';
import { RegionService } from './service/region.service';

@Module({
  imports: [TypeOrmModule.forFeature([LocationsEntity])],
  controllers: [LocationController],
<<<<<<< HEAD
  providers: [LocationsService],
  exports: [LocationsService],
=======
  providers: [LocationsService, RegionService],
  exports: [LocationsModule, RegionService]
>>>>>>> 46165c82
})
export class LocationsModule {}<|MERGE_RESOLUTION|>--- conflicted
+++ resolved
@@ -8,12 +8,7 @@
 @Module({
   imports: [TypeOrmModule.forFeature([LocationsEntity])],
   controllers: [LocationController],
-<<<<<<< HEAD
-  providers: [LocationsService],
-  exports: [LocationsService],
-=======
   providers: [LocationsService, RegionService],
-  exports: [LocationsModule, RegionService]
->>>>>>> 46165c82
+  exports: [LocationsService, RegionService],
 })
 export class LocationsModule {}