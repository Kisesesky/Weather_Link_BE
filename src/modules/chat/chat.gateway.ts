import {
  ConnectedSocket,
  MessageBody,
  OnGatewayConnection,
  OnGatewayDisconnect,
  SubscribeMessage,
  WebSocketGateway,
  WebSocketServer,
} from '@nestjs/websockets';
import { Socket, Server } from 'socket.io';
import { MessagesService } from './service/message.service';
import { CreateMessageDto } from './dto/create-chat.dto';
import { ChatRoomsService } from './service/chatRoom.service';
import * as jwt from 'jsonwebtoken';

<<<<<<< HEAD
@WebSocketGateway({ 
=======
@WebSocketGateway({
>>>>>>> 0ff86428
  cors: {
    origin: [
      'https://weather-link.site',
      'http://localhost:3000',
      'http://localhost:5173',
    ],
    credentials: true,
  },
  namespace: '/chat',
<<<<<<< HEAD
  transports: ['websocket','polling'],
=======
  transports: ['websocket'],
>>>>>>> 0ff86428
})

export class ChatGateway implements OnGatewayConnection, OnGatewayDisconnect {
  @WebSocketServer()
  server: Server;

  constructor(
    private messagesService: MessagesService,
    private chatRoomsService: ChatRoomsService,
  ) {}

  async handleConnection(client: Socket) {
    console.log(`Client connected: ${client.id}`);
  }

  handleDisconnect(client: Socket) {
    console.log(`Client disconnected: ${client.id}`);
  }

  // 클라이언트 방 입장
  @SubscribeMessage('joinRoom')
  handleJoinRoom(
    @MessageBody() data: { roomId: string },
    @ConnectedSocket() client: Socket,
  ) {
    client.join(data.roomId);
    client.emit('joinedRoom', data.roomId);
    console.log(`[JOIN] Client ${client.id} joined room: ${data.roomId}`);
  }

  // 클라이언트 메시지 전송
  @SubscribeMessage('sendMessage')
  async handleSendMessage(
    @MessageBody() createMessageDto: CreateMessageDto,
    @ConnectedSocket() client: Socket,
  ) {
    try {
      // 1. 메시지 DB에 저장
      const savedMessage =
        await this.messagesService.saveMessage(createMessageDto);

      // 2. 응답 데이터 간소화
      const simplifiedMessage = {
        id: savedMessage.id,
        content: savedMessage.content,
        createdAt: savedMessage.createdAt,
        sender: {
          id: savedMessage.sender.id,
          name: savedMessage.sender.name,
          profileImage: savedMessage.sender.profileImage,
        },
      };

      // 3. 같은 roomId를 가진 사용자들에게 메시지 전송
      this.server
        .to(createMessageDto.roomId)
        .emit('newMessage', simplifiedMessage);
      console.log(`[SEND] Broadcasting to room: ${createMessageDto.roomId}`);
    } catch (error) {
      console.error('Error sending message:', error);
      client.emit('error', '메시지 전송에 실패했습니다.');
    }
  }
}<|MERGE_RESOLUTION|>--- conflicted
+++ resolved
@@ -13,11 +13,7 @@
 import { ChatRoomsService } from './service/chatRoom.service';
 import * as jwt from 'jsonwebtoken';
 
-<<<<<<< HEAD
-@WebSocketGateway({ 
-=======
 @WebSocketGateway({
->>>>>>> 0ff86428
   cors: {
     origin: [
       'https://weather-link.site',
@@ -27,11 +23,7 @@
     credentials: true,
   },
   namespace: '/chat',
-<<<<<<< HEAD
   transports: ['websocket','polling'],
-=======
-  transports: ['websocket'],
->>>>>>> 0ff86428
 })
 
 export class ChatGateway implements OnGatewayConnection, OnGatewayDisconnect {
