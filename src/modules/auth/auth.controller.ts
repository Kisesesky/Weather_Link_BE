<<<<<<< HEAD
import {
  Controller,
  Post,
  Body,
  Res,
  HttpStatus,
  UseGuards,
  Get,
} from '@nestjs/common';
=======
import { Controller, Post, Body, Res, HttpStatus, HttpCode, BadRequestException } from '@nestjs/common';
>>>>>>> 1a10a56a
import { Response } from 'express';
import { AuthService } from './auth.service';
import { LogInDto } from './dto/log-in.dto';
import { ApiBody, ApiOperation, ApiResponse, ApiTags } from '@nestjs/swagger';
import { SignUpDto } from './dto/sign-up.dto';
import { ResponseSignUpDto } from './dto/response-sign-up.dto';
import { RequestOrigin } from 'src/common/decorators/request.origin';
<<<<<<< HEAD
import { RequestUser } from 'src/common/decorators/request-user.decorator';
import { User } from '../users/entities/user.entity';
import { GoogleAuthGuard } from './guards/google-auth.guard';
import { KakaoAuthGuard } from './guards/kakao-auth.guard';
import { NaverAuthGuard } from './guards/naver-auth.guard';
=======
import { VerifyEmailCodeDto } from './dto/verify-email-code.dto';
import { SendEmailCodeDto } from './dto/send-email-code.dto';
>>>>>>> 1a10a56a

@ApiTags('유저 인증')
@Controller('auth')
export class AuthController {
  constructor(private readonly authService: AuthService) {}

  @ApiOperation({ summary: '회원가입' })
  @ApiResponse({ type: ResponseSignUpDto, status: HttpStatus.CREATED })
  @ApiBody({ type: SignUpDto })
  @Post('signup')
  async signUp(@Body() signUpDto: SignUpDto): Promise<ResponseSignUpDto> {
    return this.authService.signUp(signUpDto);
  }

  @ApiOperation({ summary: '로그인' })
  @ApiBody({ type: LogInDto })
  @Post('login')
  async logIn(
    @Body() logInDto: LogInDto,
    @RequestOrigin() origin: string,
    @Res() res: Response,
  ) {
    const { accessToken, refreshToken, accessOptions, refreshOptions } =
      await this.authService.logIn(logInDto, origin);

    res.cookie('Authentication', accessToken, accessOptions);
    res.cookie('Refresh', refreshToken, refreshOptions);

    return res.json({
      message: '로그인 성공!',
      accessToken,
      refreshToken,
    });
  }

<<<<<<< HEAD
  @Get('google')
  @UseGuards(GoogleAuthGuard)
  @ApiOperation({ summary: 'Google 로그인' })
  @ApiResponse({
    status: 200,
    description: 'Google 로그인 성공',
  })
  async googleLogin() {
    // Google 로그인 페이지로 리다이렉트
  }

  @Get('google/callback')
  @UseGuards(GoogleAuthGuard)
  googleCallback(
    @RequestUser() user: User,
    @RequestOrigin() origin: string,
    @Res() res: Response,
  ) {
    const { accessToken, refreshToken, accessOptions, refreshOptions } =
      this.authService.googleLogin(user.email, origin);

    res.cookie('Authentication', accessToken, accessOptions);
    res.cookie('Refresh', refreshToken, refreshOptions);

    return res.json({
      message: '로그인 성공!',
      accessToken,
      refreshToken,
    });
  }

  @Get('kakao')
  @UseGuards(KakaoAuthGuard)
  @ApiOperation({ summary: 'Kakao 로그인' })
  @ApiResponse({
    status: 200,
    description: 'Kakao 로그인 성공',
  })
  async kakaoLogin() {
    // Kakao 로그인 페이지로 리다이렉트
  }

  @Get('kakao/callback')
  @UseGuards(KakaoAuthGuard)
  kakaoCallback(
    @RequestUser() user: User,
    @RequestOrigin() origin: string,
    @Res() res: Response,
  ) {
    const { accessToken, refreshToken, accessOptions, refreshOptions } =
      this.authService.kakaoLogin(user.email, origin);

    res.cookie('Authentication', accessToken, accessOptions);
    res.cookie('Refresh', refreshToken, refreshOptions);

    return res.json({
      message: '로그인 성공!',
      accessToken,
      refreshToken,
    });
  }

  @Get('naver')
  @UseGuards(NaverAuthGuard)
  @ApiOperation({ summary: 'Naver 로그인' })
  @ApiResponse({
    status: 200,
    description: 'Naver 로그인 성공',
  })
  async naverLogin() {
    // Naver 로그인 페이지로 리다이렉트
  }

  @Get('naver/callback')
  @UseGuards(NaverAuthGuard)
  naverCallback(
    @RequestUser() user: User,
    @RequestOrigin() origin: string,
    @Res() res: Response,
  ) {
    const { accessToken, refreshToken, accessOptions, refreshOptions } =
      this.authService.naverLogin(user.email, origin);

    res.cookie('Authentication', accessToken, accessOptions);
    res.cookie('Refresh', refreshToken, refreshOptions);

    return res.json({
      message: '로그인 성공!',
      accessToken,
      refreshToken,
    });
  }

  @ApiOperation({ summary: '로그아웃' })
  @Post('logout')
  logout(@Res() res: Response, @RequestOrigin() origin: string) {
=======
  @ApiOperation({ summary: '유저 로그아웃' })
  @Post('signout')
  signOut(@Res() res: Response, @RequestOrigin() origin: string) {
>>>>>>> 1a10a56a
    const { accessOptions, refreshOptions } =
      this.authService.expireJwtToken(origin);

    res.cookie('Authentication', '', accessOptions);
    res.cookie('Refresh', '', refreshOptions);

    return res.json({
      message: '로그아웃 완료!',
    });
  }
  
  @ApiOperation({ summary: '이메일 인증코드 발송' })
  @ApiBody({ type: SendEmailCodeDto })
  @Post('sendcode')
  async sendCode(@Body() sendEmailCodeDto: SendEmailCodeDto) {
    await this.authService.sendCode(sendEmailCodeDto.email);
    return { message: '인증 코드 전송 완료!, 제한시간 1분' }
  }

  @ApiOperation({ summary: '이메일 인증코드 검증' })
  @ApiBody({ type: VerifyEmailCodeDto })
  @HttpCode(HttpStatus.OK)
  @Post('verifyCode')
  verifyCode(@Body() verifyEmailCodeDto: VerifyEmailCodeDto) {
    const result = this.authService.verifyCode(verifyEmailCodeDto.email, verifyEmailCodeDto.code)
    if(!result) {
      throw new BadRequestException('인증 코드가 일치하지 않거나 만료된 코드입니다.')
    }
    return { sucess: true, message: '인증완료' }
  }
}<|MERGE_RESOLUTION|>--- conflicted
+++ resolved
@@ -1,16 +1,15 @@
-<<<<<<< HEAD
 import {
   Controller,
   Post,
   Body,
   Res,
   HttpStatus,
+  HttpCode,
+  BadRequestException,
   UseGuards,
   Get,
 } from '@nestjs/common';
-=======
-import { Controller, Post, Body, Res, HttpStatus, HttpCode, BadRequestException } from '@nestjs/common';
->>>>>>> 1a10a56a
+
 import { Response } from 'express';
 import { AuthService } from './auth.service';
 import { LogInDto } from './dto/log-in.dto';
@@ -18,16 +17,13 @@
 import { SignUpDto } from './dto/sign-up.dto';
 import { ResponseSignUpDto } from './dto/response-sign-up.dto';
 import { RequestOrigin } from 'src/common/decorators/request.origin';
-<<<<<<< HEAD
 import { RequestUser } from 'src/common/decorators/request-user.decorator';
 import { User } from '../users/entities/user.entity';
 import { GoogleAuthGuard } from './guards/google-auth.guard';
 import { KakaoAuthGuard } from './guards/kakao-auth.guard';
 import { NaverAuthGuard } from './guards/naver-auth.guard';
-=======
 import { VerifyEmailCodeDto } from './dto/verify-email-code.dto';
 import { SendEmailCodeDto } from './dto/send-email-code.dto';
->>>>>>> 1a10a56a
 
 @ApiTags('유저 인증')
 @Controller('auth')
@@ -63,7 +59,6 @@
     });
   }
 
-<<<<<<< HEAD
   @Get('google')
   @UseGuards(GoogleAuthGuard)
   @ApiOperation({ summary: 'Google 로그인' })
@@ -160,11 +155,6 @@
   @ApiOperation({ summary: '로그아웃' })
   @Post('logout')
   logout(@Res() res: Response, @RequestOrigin() origin: string) {
-=======
-  @ApiOperation({ summary: '유저 로그아웃' })
-  @Post('signout')
-  signOut(@Res() res: Response, @RequestOrigin() origin: string) {
->>>>>>> 1a10a56a
     const { accessOptions, refreshOptions } =
       this.authService.expireJwtToken(origin);
 
@@ -175,13 +165,13 @@
       message: '로그아웃 완료!',
     });
   }
-  
+
   @ApiOperation({ summary: '이메일 인증코드 발송' })
   @ApiBody({ type: SendEmailCodeDto })
   @Post('sendcode')
   async sendCode(@Body() sendEmailCodeDto: SendEmailCodeDto) {
     await this.authService.sendCode(sendEmailCodeDto.email);
-    return { message: '인증 코드 전송 완료!, 제한시간 1분' }
+    return { message: '인증 코드 전송 완료!, 제한시간 1분' };
   }
 
   @ApiOperation({ summary: '이메일 인증코드 검증' })
@@ -189,10 +179,15 @@
   @HttpCode(HttpStatus.OK)
   @Post('verifyCode')
   verifyCode(@Body() verifyEmailCodeDto: VerifyEmailCodeDto) {
-    const result = this.authService.verifyCode(verifyEmailCodeDto.email, verifyEmailCodeDto.code)
-    if(!result) {
-      throw new BadRequestException('인증 코드가 일치하지 않거나 만료된 코드입니다.')
+    const result = this.authService.verifyCode(
+      verifyEmailCodeDto.email,
+      verifyEmailCodeDto.code,
+    );
+    if (!result) {
+      throw new BadRequestException(
+        '인증 코드가 일치하지 않거나 만료된 코드입니다.',
+      );
     }
-    return { sucess: true, message: '인증완료' }
+    return { sucess: true, message: '인증완료' };
   }
 }