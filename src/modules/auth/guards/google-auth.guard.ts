--- conflicted
+++ resolved
@@ -1,64 +1,15 @@
-<<<<<<< HEAD
 import { Injectable, UnauthorizedException } from '@nestjs/common';
-=======
-import {
-  ExecutionContext,
-  Inject,
-  Injectable,
-  UnauthorizedException,
-} from '@nestjs/common';
->>>>>>> 559cbf9b
 import { AuthGuard } from '@nestjs/passport';
 import { REQUEST } from '@nestjs/core';
 import { Request } from 'express';
 
 @Injectable()
 export class GoogleAuthGuard extends AuthGuard('google') {
-<<<<<<< HEAD
   handleRequest(err, user, info) {
     // err가 있거나 user가 false인데 info도 없는 경우 (예상치 못한 오류) -> 기본 오류 처리
     if (err || (!user && !info)) {
       throw err || new UnauthorizedException();
     }
-=======
-  constructor(@Inject(REQUEST) private request: Request) {
-    super();
-  }
-
-  getAuthenticateOptions(context: ExecutionContext): any {
-    const request = context.switchToHttp().getRequest<Request>();
-    let origin = request.query.origin as string;
-
-    const allowedOrigins = [
-      'http://localhost:3000', // 개발용 프론트 경로
-      'https://www.weather-link.site', // 배포용 프론트 경로
-      // 필요한 경우 다른 경로 추가
-    ];
-    if (!origin || !allowedOrigins.includes(origin)) {
-      console.warn(
-        `리다이렉트 주소가 유효하지 않습니다. ${origin}. 기본 주소로 리다이렉트합니다.`,
-      );
-
-      origin = 'https://www.weather-link.site';
-    }
-
-    const stateObject = {
-      origin: origin,
-      nonce: Math.random().toString(36).substring(7),
-    };
-    const encodedState = Buffer.from(JSON.stringify(stateObject)).toString(
-      'base64',
-    );
-
-    return { state: encodedState };
-  }
-
-  handleRequest(err, user, info, context: ExecutionContext) {
-    if (err || (!user && !info)) {
-      throw err || new UnauthorizedException();
-    }
-
->>>>>>> 559cbf9b
     // user가 false이지만 info가 있는 경우 (신규 사용자) -> user 대신 info.profile을 반환
     if (!user && info?.profile) {
       // info와 info.profile 존재 여부 확인
