--- conflicted
+++ resolved
@@ -1,12 +1,8 @@
-<<<<<<< HEAD
 import {
   BadRequestException,
   Injectable,
   UnauthorizedException,
 } from '@nestjs/common';
-=======
-import { BadRequestException, Injectable, UnauthorizedException } from '@nestjs/common';
->>>>>>> 1a10a56a
 import { UsersService } from '../users/users.service';
 import { SignUpDto } from './dto/sign-up.dto';
 import { ResponseSignUpDto } from './dto/response-sign-up.dto';
@@ -23,24 +19,21 @@
     private usersService: UsersService,
     private jwtService: JwtService,
     private appConfigService: AppConfigService,
-    private emailService: EmailService
+    private emailService: EmailService,
   ) {}
 
   async signUp(signUpDto: SignUpDto): Promise<ResponseSignUpDto> {
-<<<<<<< HEAD
     const isNameAvailable = await this.usersService.isNameAvailable(
       signUpDto.name,
     );
     if (!isNameAvailable)
       throw new BadRequestException('이미 사용 중인 닉네임입니다.');
 
-=======
     // 이메일 인증 확인
     const isVerified = await this.emailService.isEmailVerified(signUpDto.email);
     if (!isVerified) {
       throw new UnauthorizedException('이메일 인증이 필요합니다.');
     }
->>>>>>> 1a10a56a
     return this.usersService.createUser(signUpDto);
   }
 
@@ -150,10 +143,10 @@
 
   //email code
   async sendCode(email: string) {
-    await this.emailService.sendVerificationCode(email)
+    await this.emailService.sendVerificationCode(email);
   }
 
   verifyCode(email: string, code: string) {
-    return this.emailService.verifyCode(email, code)
+    return this.emailService.verifyCode(email, code);
   }
 }