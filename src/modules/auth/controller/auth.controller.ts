--- conflicted
+++ resolved
@@ -95,20 +95,11 @@
         }),
       );
     } catch (error) {
-<<<<<<< HEAD
-      if (error instanceof UnauthorizedException) {
-        throw new UnauthorizedException(
-          '이메일 또는 패스워드가 잘못 되었습니다.',
-        );
-      }
-      throw new BadRequestException('로그인 처리 중 오류가 발생했습니다.');
-=======
       throw new UnauthorizedException({
         statusCode: 401,
         message: '이메일 또는 패스워드가 잘못되었습니다.',
         error: 'Unauthorized',
       });
->>>>>>> 57b0c049
     }
   }
 
